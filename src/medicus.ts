import {
  type BackgroundCheckListener,
  type DetailedHealthCheck,
  type HealthCheckResult,
  type HealthChecker,
  type HealthCheckerMap,
  HealthStatus,
  type MedicusErrorLogger,
  type MedicusOption
} from './types';
import { defaultErrorLogger } from './utils/logger';

/**
 * **Medicus**
 *
 * A flexible and agnostic health check library for Node.js.
 *
 * @see https://medicus.js.org
 * @see https://github.com/arthurfiorette/medicus
 *
 * @example
 *
 * import { Medicus, HealthStatus } from 'medicus';
 *
 * const medicus = new Medicus();
 *
 * // Add health checkers
 * medicus.addChecker({
 *   database() {
 *     // Custom health logic
 *     return HealthStatus.HEALTHY;
 *   },
 *   cache() {
 *     // Simulate an unhealthy status
 *     return HealthStatus.UNHEALTHY;
 *   }
 * });
 *
 * // Perform a health check
 * const result = await medicus.performCheck(true);
 * // {
 * //   status: 'UNHEALTHY',
 * //   services: {
 * //     database: { status: 'HEALTHY' },
 * //     cache: { status: 'UNHEALTHY' }
 * //   }
 * // }
 */
export class Medicus<Ctx = void> {
  /** The interval id of the background check if it's running */
  protected backgroundCheckTimer: NodeJS.Timeout | undefined;

  /**
   * A map of all the checkers that will be executed when the health check is run with the
   * key being the name of the checker
   */
  protected readonly checkers: Map<string, HealthChecker<Ctx>> = new Map();

  /** The context that will be passed to all the checkers when they get executed> This value can can be changed at any time. */
  public context!: Ctx;

  /**
   * The error logger function that will be called whenever an error occurs during the
   * execution of a health check> This value can can be changed at any time.
   */
  public errorLogger: MedicusErrorLogger | undefined;

  /**
   * The last health check result, this is updated every time a health check is run and
   * can be accessed with `getLastCheck`> This value can can be changed at any time.
   */
  public lastCheck: HealthCheckResult | undefined;

  /** The background check defined by the constructor.> This value can can be changed at any time. */
  public onBackgroundCheck: BackgroundCheckListener | undefined;

  constructor(options: MedicusOption<Ctx> = {}) {
    // Configure the instance with the provided options
    if (options.plugins) {
      for (const plugin of options.plugins) {
        if (plugin.configure) {
          plugin.configure(options);
        }
      }
    }

    if (options.context) {
      this.context = options.context;
    }

<<<<<<< HEAD
    if (options.errorLogger) {
      this.errorLogger = options.errorLogger;
    } else {
      this.errorLogger = (error, checkerName) => {
        return console.error(`Health check failed for ${checkerName}`, error);
      };
    }
=======
    this.errorLogger = options.errorLogger || defaultErrorLogger;
>>>>>>> 3824e060

    if (options.onBackgroundCheck) {
      this.onBackgroundCheck = options.onBackgroundCheck;
    }

    // adds before userland checkers
    if (options.plugins) {
      for (const plugin of options.plugins) {
        if (plugin.checkers) {
          this.addChecker(plugin.checkers);
        }
      }
    }

    if (options.checkers) {
      this.addChecker(options.checkers);
    }

    if (options.backgroundCheckInterval) {
      this.startBackgroundCheck(options.backgroundCheckInterval);
    }

    // post hook once everything is set up
    if (options.plugins) {
      for (const plugin of options.plugins) {
        if (plugin.created) {
          plugin.created(this);
        }
      }
    }
  }

  /** Adds a new checker to be executed when the health check is run */
  addChecker(checkers: HealthCheckerMap<Ctx>): void {
    for (const [name, value] of Object.entries(checkers)) {
      if (this.checkers.has(name)) {
        throw new Error(`A checker with the name "${name}" is already registered`);
      }

      this.checkers.set(name, value);
    }
  }

  /** Returns an read-only iterator of all the checkers */
  listCheckers(): MapIterator<HealthChecker<Ctx>> {
    return this.checkers.values();
  }

<<<<<<< HEAD
=======
  /** Returns an read-only iterator of all the checkers */
  countCheckers(): number {
    return this.checkers.size;
  }

>>>>>>> 3824e060
  /** Returns an read-only iterator of all the checkers and their names */
  listCheckersEntries(): MapIterator<[string, HealthChecker<Ctx>]> {
    return this.checkers.entries();
  }

  /**
   * Removes a checker from the list of checkers to be executed
   *
   * @returns `true` if all provided checkers were removed, `false` otherwise
   */
  removeChecker(...checkerNames: string[]): boolean {
    let allRemoved = true;

    for (const name of checkerNames) {
      const deleted = this.checkers.delete(name);

      if (!deleted) {
        allRemoved = false;
      }
    }

    return allRemoved;
  }

  /**
   * Returns a shallow copy of the last health check result with debug information if it's
   * set
   *
   * - `debug` defaults to `false`
   */
  getLastCheck(debug = false): HealthCheckResult | null {
    if (!this.lastCheck) {
      return null;
    }

    return {
      status: this.lastCheck.status,
      services: debug ? this.lastCheck.services : {}
    };
  }

  /**
   * Performs a health check and returns the result
   *
   * - `debug` defaults to `false`
   */
  async performCheck(debug = false): Promise<HealthCheckResult> {
    let status = HealthStatus.HEALTHY;
    const services: Record<string, DetailedHealthCheck> = {};

    for await (const [serviceName, result] of Array.from(this.checkers, this.mapChecker, this)) {
      if (result.status === HealthStatus.UNHEALTHY) {
        status = HealthStatus.UNHEALTHY;
      }

      services[serviceName] = result;
    }

    // updates the last check result
    this.lastCheck = {
      status,
      services
    };

    return this.getLastCheck(debug)!;
  }

  /** Simple helper function to yield the result of a health check */
  protected async mapChecker([name, checker]: [string, HealthChecker<Ctx>]) {
    return [name, await this.executeChecker(checker)] as const;
  }

  /**
   * Runs a single health check and returns the result
   *
   * **This function never throws**
   */
  protected async executeChecker(checker: HealthChecker<Ctx>): Promise<DetailedHealthCheck> {
    try {
      const check = await checker(this.context);

      switch (typeof check) {
        case 'string':
          return { status: check };
        case 'object':
          return check;
        default:
          return { status: HealthStatus.HEALTHY };
      }
    } catch (error) {
      this.errorLogger?.(error, checker.name);

      return {
        status: HealthStatus.UNHEALTHY,
        debug: { error: String(error) }
      };
    }
  }

  /**
   * Bound function to be passed as reference that performs the background check and calls
   * the `onBackgroundCheck` callback if it's set
   */
  protected static async performBackgroundCheck<Ctx>(
    this: void,
    self: Medicus<Ctx>
  ): Promise<void> {
    const result = await self.performCheck(true);

    // Calls the onBackgroundCheck callback if it's set
    if (self.onBackgroundCheck) {
      try {
        await self.onBackgroundCheck(result);
      } catch (error) {
        // nothing we can do if there isn't a logger
        self.errorLogger?.(error, 'onBackgroundCheck');
      }
    }

    // Runs the background check again with the same interval
    // unless it was manually removed
    self.backgroundCheckTimer?.refresh();
  }

  /** Starts the background check if it's not already running */
  startBackgroundCheck(interval: number) {
    if (
      // already running
      this.backgroundCheckTimer ||
      // invalid interval
      interval < 1
    ) {
      return;
    }

    // Un-refs the timer so it doesn't keep the process running
    this.backgroundCheckTimer = setTimeout(Medicus.performBackgroundCheck, interval, this).unref();
  }

  /** Stops the background check if it's running */
  stopBackgroundCheck(): void {
    if (!this.backgroundCheckTimer) {
      return;
    }

    clearTimeout(this.backgroundCheckTimer);
    this.backgroundCheckTimer = undefined;
  }

  // to be used as `using medicus = new Medicus()`
  [Symbol.dispose]() {
    return this.stopBackgroundCheck();
  }
}<|MERGE_RESOLUTION|>--- conflicted
+++ resolved
@@ -88,17 +88,7 @@
       this.context = options.context;
     }
 
-<<<<<<< HEAD
-    if (options.errorLogger) {
-      this.errorLogger = options.errorLogger;
-    } else {
-      this.errorLogger = (error, checkerName) => {
-        return console.error(`Health check failed for ${checkerName}`, error);
-      };
-    }
-=======
     this.errorLogger = options.errorLogger || defaultErrorLogger;
->>>>>>> 3824e060
 
     if (options.onBackgroundCheck) {
       this.onBackgroundCheck = options.onBackgroundCheck;
@@ -147,14 +137,11 @@
     return this.checkers.values();
   }
 
-<<<<<<< HEAD
-=======
   /** Returns an read-only iterator of all the checkers */
   countCheckers(): number {
     return this.checkers.size;
   }
 
->>>>>>> 3824e060
   /** Returns an read-only iterator of all the checkers and their names */
   listCheckersEntries(): MapIterator<[string, HealthChecker<Ctx>]> {
     return this.checkers.entries();
