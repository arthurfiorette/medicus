# Integrations

`Medicus` offers two types of integrations, each designed to extend its functionality in unique ways.

<<<<<<< HEAD
- [Avvio](./avvio.md)
- [Fastify](./fastify.md)
- [Node.js](./node.md)
- [Open telemetry](./open-telemetry.md)
=======
## Plugins

Plugins are used within `Medicus`'s `plugins` configuration option to enhance its capabilities for specific integrations:

- **[Pino](./pino.md):** Integrates with the `Pino` logger to map error logging effectively.
- **[Node.js](./node.md):** Adds a `Node.js` health checker to monitor event loop lag and ensure runtime stability.
- **[OpenTelemetry](./open-telemetry.md):** Enables `OpenTelemetry` support to trace health checks and capture failure diagnostics.

## Third-Party Integrations

These integrations allow you to seamlessly connect `Medicus` with external libraries and frameworks:

- **[Avvio](./avvio.md):** Hooks `Medicus` into the `Avvio` lifecycle to initiate health checks after the server is ready.
- **[Fastify](./fastify.md):** Attaches `Medicus` to `Fastify` instance lifecycle hooks for streamlined integration.
>>>>>>> 3824e060
<|MERGE_RESOLUTION|>--- conflicted
+++ resolved
@@ -2,12 +2,6 @@
 
 `Medicus` offers two types of integrations, each designed to extend its functionality in unique ways.
 
-<<<<<<< HEAD
-- [Avvio](./avvio.md)
-- [Fastify](./fastify.md)
-- [Node.js](./node.md)
-- [Open telemetry](./open-telemetry.md)
-=======
 ## Plugins
 
 Plugins are used within `Medicus`'s `plugins` configuration option to enhance its capabilities for specific integrations:
@@ -21,5 +15,4 @@
 These integrations allow you to seamlessly connect `Medicus` with external libraries and frameworks:
 
 - **[Avvio](./avvio.md):** Hooks `Medicus` into the `Avvio` lifecycle to initiate health checks after the server is ready.
-- **[Fastify](./fastify.md):** Attaches `Medicus` to `Fastify` instance lifecycle hooks for streamlined integration.
->>>>>>> 3824e060
+- **[Fastify](./fastify.md):** Attaches `Medicus` to `Fastify` instance lifecycle hooks for streamlined integration.