# Node

The `nodeMedicusPlugin` is a plugin that adds a health check for the Node process, with optional system diagnostics. It provides detailed system information, such as CPU usage, memory stats, load averages, and uptime when the `debug` flag is enabled (which is set to `true` by default).

To integrate the `nodeMedicusPlugin` into your Medicus setup, simply import and register it with your Medicus instance:

```ts
import { Medicus } from 'medicus';
import { nodeMedicusPlugin } from 'medicus/node';

const medicus = new Medicus({
  plugins: [nodeMedicusPlugin()]
});
```

## Options 

The `nodeMedicusPlugin` accepts the following options: 

 -  **`checkerName`**: The name of the checker. Defaults to `node`.
<<<<<<< HEAD
 -  **`debug`**: If the output should show detailed system information. Defaults to `true`.
=======
 -  **`debug`**: Controls if this plugin should show detailed system information on a debug health request. Defaults to `true`. Users might wanna disable this in case showing this kind of detailed information is not needed on debug requests.
>>>>>>> fa229234

## Output

When the `debug` flag is enabled, the plugin will return detailed system information when the health check is called.

```jsonc
{
  "status": "HEALTHY",
  "debug": {
    "ts": 1637590109385,           // Timestamp of the health check
    "uptime": 12567,               // System uptime in seconds
    "platform": "linux",           // Operating system platform
    "arch": "x64",                 // System architecture
    "cpus": 8,                     // Number of CPUs
    "cpuUsageSystem": 1536000,     // System CPU usage in microseconds
    "cpuUsageUser": 1200000,       // User CPU usage in microseconds
    "memoryTotal": 17179869184,    // Total system memory in bytes
    "memoryFree": 8589934592,      // Free system memory in bytes
    "loadAverage1m": 1.25,         // Load average for the last 1 minute
    "loadAverage5m": 1.35,         // Load average for the last 5 minutes
    "loadAverage15m": 1.22         // Load average for the last 15 minutes
  }
}
```

When the `debug` flag is disabled, the plugin will return just a health status without additional system diagnostics.

```json
{
  "status": "healthy"
}
```<|MERGE_RESOLUTION|>--- conflicted
+++ resolved
@@ -18,11 +18,7 @@
 The `nodeMedicusPlugin` accepts the following options: 
 
  -  **`checkerName`**: The name of the checker. Defaults to `node`.
-<<<<<<< HEAD
- -  **`debug`**: If the output should show detailed system information. Defaults to `true`.
-=======
  -  **`debug`**: Controls if this plugin should show detailed system information on a debug health request. Defaults to `true`. Users might wanna disable this in case showing this kind of detailed information is not needed on debug requests.
->>>>>>> fa229234
 
 ## Output
 
