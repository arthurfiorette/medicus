--- conflicted
+++ resolved
@@ -167,12 +167,7 @@
           },
           {
             text: 'Pino',
-<<<<<<< HEAD
-            link: 'pino.md',
-            todo: true
-=======
             link: 'pino.md'
->>>>>>> 3824e060
           }
         ])
       },
