import assert from 'node:assert';
import test, { describe, it } from 'node:test';
import { setTimeout } from 'node:timers/promises';
import { HealthStatus, Medicus, definePlugin } from '../src';

describe('Medicus', () => {
  it('returns healthy when no checkers are added', async () => {
    using medicus = new Medicus({});

    const result = await medicus.performCheck(true);

    assert.deepStrictEqual(result, {
      status: HealthStatus.HEALTHY,
      services: {}
    });
  });

  it('registers multiple checkers', async () => {
    using medicus = new Medicus({});

    medicus.addChecker({
      firstChecker() {
        return HealthStatus.HEALTHY;
      },
      secondChecker() {
        return HealthStatus.UNHEALTHY;
      }
    });

    const result = await medicus.performCheck(true);

    assert.deepStrictEqual(result, {
      status: HealthStatus.UNHEALTHY,
      services: {
        firstChecker: {
          status: HealthStatus.HEALTHY
        },
        secondChecker: {
          status: HealthStatus.UNHEALTHY
        }
      }
    });
  });

  it('returns unhealthy when a checker fails', async () => {
    using medicus = new Medicus({
      checkers: {
        alwaysFails() {
          return HealthStatus.UNHEALTHY;
        }
      }
    });

    const result = await medicus.performCheck(true);

    assert.deepStrictEqual(result, {
      status: HealthStatus.UNHEALTHY,
      services: {
        alwaysFails: {
          status: HealthStatus.UNHEALTHY
        }
      }
    });
  });

  it('supports all kinds of returns', async (ctx) => {
    const mock = ctx.mock.method(console, 'error', () => {}, { times: 1 });

    using medicus = new Medicus({
      checkers: {
        returnsEnum() {
          return HealthStatus.DEGRADED;
        },
        returnsDetailed() {
          return {
            status: HealthStatus.HEALTHY,
            debug: {
              debugProperty: 'debugValue'
            }
          };
        },
        returnsVoid() {},
        async returnsPromiseEnum() {
          return HealthStatus.HEALTHY;
        },
        async returnsPromiseDetailed() {
          return {
            status: HealthStatus.DEGRADED,
            debug: {
              debugAsyncProperty: 'debugAsyncValue'
            }
          };
        },
        async returnsPromiseVoid() {},
        async rejectsPromiseVoid() {
          throw new Error('Promise void error');
        }
      }
    });

    const result = await medicus.performCheck(true);

    assert.deepStrictEqual(result, {
      status: HealthStatus.UNHEALTHY,
      services: {
        returnsEnum: {
          status: HealthStatus.DEGRADED
        },
        returnsDetailed: {
          status: HealthStatus.HEALTHY,
          debug: {
            debugProperty: 'debugValue'
          }
        },
        returnsVoid: {
          status: HealthStatus.HEALTHY
        },
        returnsPromiseEnum: {
          status: HealthStatus.HEALTHY
        },
        returnsPromiseDetailed: {
          status: HealthStatus.DEGRADED,
          debug: {
            debugAsyncProperty: 'debugAsyncValue'
          }
        },
        returnsPromiseVoid: {
          status: HealthStatus.HEALTHY
        },
        rejectsPromiseVoid: {
          status: HealthStatus.UNHEALTHY,
          debug: { error: 'Error: Promise void error' }
        }
      }
    });

    assert.equal(mock.mock.callCount(), 1);
  });

  it('throws on adding two checkers with the same name', () => {
    using medicus = new Medicus({});

    medicus.addChecker({ checker() {} });

    assert.throws(() => {
      medicus.addChecker({ checker() {} });
    });
  });

  test('removes a checker at runtime by name', async () => {
    using medicus = new Medicus({});

    medicus.addChecker({
      checker() {
        return HealthStatus.HEALTHY;
      }
    });

    let result = await medicus.performCheck(true);

    assert.deepStrictEqual(result, {
      status: HealthStatus.HEALTHY,
      services: {
        checker: {
          status: HealthStatus.HEALTHY
        }
      }
    });

    medicus.removeChecker('checker');

    result = await medicus.performCheck(true);

    assert.deepStrictEqual(result, {
      status: HealthStatus.HEALTHY,
      services: {}
    });
  });

  test('removeChecker returns false when an non existing checker name is provided', async () => {
    using medicus = new Medicus({});

    medicus.addChecker({
      checker() {
        return HealthStatus.HEALTHY;
      }
    });

    const removed = medicus.removeChecker('invalid');

    assert.deepStrictEqual(removed, false);

    const result = await medicus.performCheck(true);

    assert.deepStrictEqual(result, {
      status: HealthStatus.HEALTHY,
      services: {
        checker: {
          status: HealthStatus.HEALTHY
        }
      }
    });
  });

  it('returns lastCheck()', async () => {
    using medicus = new Medicus({});

    assert.deepStrictEqual(medicus.getLastCheck(), null);

    const firstCheck = await medicus.performCheck(true);

    assert.deepStrictEqual(medicus.getLastCheck(), firstCheck);

    const secondCheck = await medicus.performCheck(true);

    assert.deepStrictEqual(medicus.getLastCheck(), secondCheck);
  });

  it('logs when an error happens', async () => {
    let loggedError: any = null;

    using medicus = new Medicus({
      checkers: {
        alwaysFails() {
          throw new Error('This is an error');
        }
      },
      errorLogger: (error, checkerName) => {
        loggedError = { error, checkerName };
      }
    });

    await medicus.performCheck(true);

    assert(loggedError !== null);
    assert(loggedError.error instanceof Error);
    assert.strictEqual(loggedError.checkerName, 'alwaysFails');
  });

  it('hides information when debug=false', async () => {
    using medicus = new Medicus({
      checkers: {
        success() {}
      }
    });

    const result = await medicus.performCheck(false);

    assert.deepStrictEqual(result, {
      status: HealthStatus.HEALTHY,
      services: {}
    });

    const detailedResult = await medicus.performCheck(true);

    assert.deepStrictEqual(detailedResult, {
      status: HealthStatus.HEALTHY,
      services: {
        success: {
          status: HealthStatus.HEALTHY
        }
      }
    });

    const defaultResult = await medicus.performCheck();

    assert.deepStrictEqual(defaultResult, {
      status: HealthStatus.HEALTHY,
      services: {}
    });
  });

  it('runs checks in the background', async () => {
    using medicus = new Medicus({
      checkers: { success() {} },
      backgroundCheckInterval: 10
    });

    assert.equal(medicus.getLastCheck(), null);

    await setTimeout(20);

    assert.deepStrictEqual(medicus.getLastCheck(true), {
      status: HealthStatus.HEALTHY,
      services: {
        success: {
          status: HealthStatus.HEALTHY
        }
      }
    });
  });

  it('calls onBackgroundCheck when a health check runs in the background', async () => {
    let onBackgroundCheckCalled = false;
    let param: any;

    using medicus = new Medicus({
      checkers: { success() {} },
      backgroundCheckInterval: 10,
      onBackgroundCheck(p) {
        param = p;
        onBackgroundCheckCalled = true;
      }
    });

    assert.equal(medicus.getLastCheck(), null);

    await setTimeout(20);

    assert(onBackgroundCheckCalled);
    assert.deepStrictEqual(param, medicus.getLastCheck(true));
  });

  it('does not call onBackgroundCheck if an invalid interval is set', async () => {
    let onBackgroundCheckCalled = false;
    let param: any;

    using medicus = new Medicus({
      checkers: { success() {} },
      backgroundCheckInterval: 0,
      onBackgroundCheck(p) {
        param = p;
        onBackgroundCheckCalled = true;
      }
    });

    assert.equal(medicus.getLastCheck(), null);

    await setTimeout(10);

    assert.equal(onBackgroundCheckCalled, false);
    assert.equal(param, undefined);
  });

  it('calls errorLogger when onBackgroundCheck throws', async () => {
    let loggedError: any = null;

    using medicus = new Medicus({
      checkers: { success() {} },
      backgroundCheckInterval: 10,
      onBackgroundCheck() {
        throw new Error('This is an error');
      },
      errorLogger: (error, checkerName) => {
        loggedError = { error, checkerName };
      }
    });

    // calling multiple times does nothing
    medicus.startBackgroundCheck(10);
    medicus.startBackgroundCheck(10);
    medicus.startBackgroundCheck(10);

    await setTimeout(20);

    assert(loggedError !== null);
    assert(loggedError.error instanceof Error);
    assert.strictEqual(loggedError.checkerName, 'onBackgroundCheck');
  });

  it('tests all plugin options', async () => {
    const plugin = definePlugin<void>(() => ({
      name: 'test',
      checkers: {
        pluginChecker() {
          return HealthStatus.HEALTHY;
        }
      },
      configure(options) {
        options.checkers = {
          ...options.checkers,
          configuredChecker() {
            return HealthStatus.HEALTHY;
          }
        };
      },
      created(medicus) {
        medicus.addChecker({
          createdChecker() {
            return HealthStatus.HEALTHY;
          }
        });
      }
    }));

    using medicus = new Medicus({
      plugins: [plugin()],
      checkers: {
        rootChecker() {
          return HealthStatus.HEALTHY;
        }
      }
    });

    const result = await medicus.performCheck(true);

    assert.deepStrictEqual(result, {
      status: HealthStatus.HEALTHY,
      services: {
        pluginChecker: {
          status: HealthStatus.HEALTHY
        },
        configuredChecker: {
          status: HealthStatus.HEALTHY
        },
        createdChecker: {
          status: HealthStatus.HEALTHY
        },
        rootChecker: {
          status: HealthStatus.HEALTHY
        }
      }
    });
  });

  test('list all checkers', async () => {
    const plugin = definePlugin<void>(() => ({
      name: 'test',
      checkers: {
        pluginChecker() {
          return HealthStatus.HEALTHY;
        }
      },
      configure(options) {
        options.checkers = {
          ...options.checkers,
          configuredChecker() {
            return HealthStatus.HEALTHY;
          }
        };
      },
      created(medicus) {
        medicus.addChecker({
          createdChecker() {
            return HealthStatus.HEALTHY;
          }
        });
      }
    }));

    using medicus = new Medicus({
      plugins: [plugin()],
      checkers: {
        rootChecker() {
          return HealthStatus.HEALTHY;
        }
      }
    });

    let checkers = Array.from(medicus.listCheckers());

    assert.strictEqual(checkers.length, 4);

    medicus.removeChecker('rootChecker');

    checkers = Array.from(medicus.listCheckers());

    assert.strictEqual(checkers.length, 3);
<<<<<<< HEAD
=======
    assert.strictEqual(medicus.countCheckers(), 3);
>>>>>>> 3824e060
  });
});<|MERGE_RESOLUTION|>--- conflicted
+++ resolved
@@ -456,9 +456,6 @@
     checkers = Array.from(medicus.listCheckers());
 
     assert.strictEqual(checkers.length, 3);
-<<<<<<< HEAD
-=======
     assert.strictEqual(medicus.countCheckers(), 3);
->>>>>>> 3824e060
   });
 });